<<<<<<< HEAD
=======
from typing import List, Dict, Any
import os
import re
>>>>>>> c8b59fa0
"""
aim of the agent: Manages service bookings like spa and gym sessions.
inputs of agent: User message, service type, time slot.
output json of the agent: Booking confirmation or availability status.
method: Checks availability and confirms bookings.
"""

from typing import List, Dict, Any
import os
import re
import json
from datetime import datetime, timedelta
from .base_agent import BaseAgent, ToolDefinition
from .rag_utils import rag_helper
from langchain.tools import tool

class ServiceBookingAgent(BaseAgent):
    def __init__(self, name: str, model, tokenizer):
        super().__init__(name, model, tokenizer)
        self.description = "Manages bookings for hotel facilities like meeting rooms and co-working spaces."
        self.system_prompt = "You are a hotel services booking AI. Assist guests with reserving meeting rooms, workspaces, and conference halls."
        self.priority = 6  # High priority for service bookings
        self.hotel_info_path = os.path.join(os.path.dirname(__file__), '..', 'data', 'hotel_info', 'hotel_information.txt')
        self.hotel_policy_path = os.path.join(os.path.dirname(__file__), '..', 'data', 'hotel_info', 'hotel_policies.txt')
        
        # Predefined services with their availability slots
        self.services = {
            'spa': {
                'available_slots': ['9am', '10am', '11am', '2pm', '3pm', '4pm'],
                'duration': 60,  # minutes
                'max_capacity': 5
            },
            'gym': {
                'available_slots': ['6am', '7am', '8am', '12pm', '5pm', '6pm', '7pm'],
                'duration': 90,  # minutes
                'max_capacity': 10
            },
            'meditation room': {
                'available_slots': ['8am', '10am', '12pm', '3pm', '5pm'],
                'duration': 45,  # minutes
                'max_capacity': 3
            }
        }

    def get_keywords(self) -> List[str]:
        return [
            'spa', 'gym', 'meditation', 'book service', 
            'wellness', 'book room', 'session'
        ]

    def get_available_tools(self) -> List[ToolDefinition]:
        """Define available tools for the ServiceBookingAgent"""
        return [
            ToolDefinition(
                name="check_menu_availability", 
                description="Check availability of a specific service or time slot"
            ),
            ToolDefinition(
                name="place_order", 
                description="Book a specific service at a given time"
            )
        ]

    def should_handle(self, message: str) -> bool:
        # Check if message contains any service-related keywords
        service_patterns = [
            r'\b(spa)\b', r'\b(gym)\b', r'\b(meditation)\b', 
            r'\b(wellness)\b', r'\b(book)\s*(service|room|session)\b'
        ]
        return any(re.search(pattern, message.lower()) for pattern in service_patterns)

    def _get_hotel_context(self, query: str) -> str:
        """Use RAG to retrieve relevant hotel information"""
        try:
            # Read hotel information and policies
            with open(self.hotel_info_path, 'r') as f:
                hotel_info = f.read()
            with open(self.hotel_policy_path, 'r') as f:
                hotel_policies = f.read()
            
            # Combine and use RAG to get relevant passages
            combined_text = hotel_info + "\n\n" + hotel_policies
            relevant_passages = rag_helper.get_relevant_passages(query, combined_text, k=3)
            
            return "\n".join([passage for passage, _ in relevant_passages])
        except Exception as e:
            print(f"Error retrieving hotel context: {e}")
            return ""

    def process(self, message: str, memory) -> Dict[str, Any]:
        # Normalize message
        message = message.lower()

        # Check if user is asking about service availability
        availability_match = re.search(r'do\s*(?:you)?\s*have\s*(spa|gym|meditation\s*room)', message)
        if availability_match:
            service = availability_match.group(1)
            
            # Use RAG to generate a response about service availability
            hotel_context = self._get_hotel_context(message)
            
            system_prompt = (
                f"You are an AI hotel assistant. Provide information about the {service} service. "
                "Use the following hotel context to inform your response:\n"
                f"{hotel_context}"
            )
            
            availability_response = self.generate_response(message, memory, system_prompt)
            return self.format_output(availability_response, agent_name="ServiceBookingAgent")

        # Check for service booking
        booking_match = re.search(r'book\s*(?:a)?\s*(spa|gym|meditation\s*room)\s*(?:session)?\s*(?:for)?\s*(\d+(?:am|pm))', message)
        if booking_match:
            service = booking_match.group(1)
            time_slot = booking_match.group(2)

            # Check service availability
            if self._check_service_availability(service, time_slot):
                # Generate booking confirmation with metadata
                booking_details = {
                    "service": service,
                    "time_slot": time_slot,
                    "duration": self.services[service]['duration'],
                    "booking_id": self._generate_booking_id(),
                    "timestamp": datetime.now().isoformat()
                }

                return {
                    "response": f"Your {service} session at {time_slot} has been booked successfully!",
                    "booking_details": booking_details,
                    "agent": "ServiceBookingAgent",
                    "tool_calls": [
                        {
                            "tool_name": "place_order",
                            "parameters": {
                                "service": service,
                                "time": time_slot
                            }
                        }
                    ]
                }
            else:
                return self.format_output(
                    f"Sorry, the {service} is not available at {time_slot}. "
                    f"Available slots are: {', '.join(self.services[service]['available_slots'])}",
                    agent_name="ServiceBookingAgent"
                )

        # Default response if no specific service request is found
        return self.format_output(
            "I can help you book services like spa, gym, or meditation room. "
            "What service would you like to book?",
            agent_name="ServiceBookingAgent"
        )

    def _generate_booking_id(self) -> str:
        """Generate a unique booking ID"""
        return f"SRV-{datetime.now().strftime('%Y%m%d%H%M%S')}"

    @tool
    def check_menu_availability(self, service: str = None) -> Dict[str, Any]:
        """
        Check availability of services and their time slots.
        
        Args:
            service (str, optional): Specific service to check. Defaults to None.
        
        Returns:
            Dict containing service availability details.
        """
        if service and service.lower() in self.services:
            service_info = self.services[service.lower()]
            return {
                "service": service,
                "available_slots": service_info['available_slots'],
                "max_capacity": service_info['max_capacity'],
                "duration": service_info['duration']
            }
        
        # If no specific service or service not found, return all services
        return {
            "services": {
                service: {
                    "available_slots": details['available_slots'],
                    "max_capacity": details['max_capacity'],
                    "duration": details['duration']
                } for service, details in self.services.items()
            }
        }

    @tool
    def place_order(self, service: str, time: str) -> Dict[str, Any]:
        """
        Book a specific service at a given time.
        
        Args:
            service (str): The service to book.
            time (str): The time slot for the booking.
        
        Returns:
            Dict containing booking confirmation details.
        """
        # Check service availability
        if self._check_service_availability(service, time):
            booking_details = {
                "service": service,
                "time_slot": time,
                "duration": self.services[service.lower()]['duration'],
                "booking_id": self._generate_booking_id(),
                "status": "confirmed",
                "timestamp": datetime.now().isoformat()
            }
            return booking_details
        
        return {
            "status": "unavailable",
            "message": f"Sorry, the {service} is not available at {time}.",
            "available_slots": self.services.get(service.lower(), {}).get('available_slots', [])
        }

    def _check_service_availability(self, service: str, time_slot: str) -> bool:
        """
        Check if the requested service and time slot are available.
        
        Args:
            service (str): The service to check.
            time_slot (str): The time slot to check.
        
        Returns:
            bool: True if the service and time slot are available, False otherwise.
        """
        service = service.lower()
        if service not in self.services:
            return False
        
        return time_slot.lower() in self.services[service]['available_slots']<|MERGE_RESOLUTION|>--- conflicted
+++ resolved
@@ -1,9 +1,6 @@
-<<<<<<< HEAD
-=======
 from typing import List, Dict, Any
 import os
 import re
->>>>>>> c8b59fa0
 """
 aim of the agent: Manages service bookings like spa and gym sessions.
 inputs of agent: User message, service type, time slot.
